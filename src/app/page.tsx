--- conflicted
+++ resolved
@@ -148,17 +148,10 @@
             >
               <AnimatedCard.Body>
                 <div className="text-center">
-<<<<<<< HEAD
                   <div className="text-4xl text-blue-500 mb-4 animate-bounce-in" style={{ animationDelay: '0.8s' }}>🚀</div>
                   <h3 className="text-lg font-semibold mb-2">Dynamic Discovery</h3>
                   <p className="text-sm text-gray-600">
-                    Real-time server discovery - no hardcoded lists
-=======
-                  <div className="text-4xl text-blue-500 mb-4 animate-bounce-in" style={{ animationDelay: '0.8s' }}>🔍</div>
-                  <h3 className="text-lg font-semibold mb-2">Smart Discovery</h3>
-                  <p className="text-sm text-gray-600">
-                    AI-powered search with transport capabilities and OpenAPI documentation
->>>>>>> 60a88fc2
+                    AI-powered search with real-time discovery - no hardcoded lists
                   </p>
                 </div>
               </AnimatedCard.Body>
@@ -172,17 +165,10 @@
             >
               <AnimatedCard.Body>
                 <div className="text-center">
-<<<<<<< HEAD
                   <div className="text-4xl text-red-500 mb-4 animate-bounce-in" style={{ animationDelay: '1.0s' }}>💀</div>
                   <h3 className="text-lg font-semibold mb-2">Kill Static Lists</h3>
                   <p className="text-sm text-gray-600">
-                    End the era of manual server configuration
-=======
-                  <div className="text-4xl text-green-500 mb-4 animate-bounce-in" style={{ animationDelay: '1.0s' }}>➕</div>
-                  <h3 className="text-lg font-semibold mb-2">Auto-Discovery</h3>
-                  <p className="text-sm text-gray-600">
-                    Automatic transport capabilities and OpenAPI documentation discovery
->>>>>>> 60a88fc2
+                    End the era of manual server configuration with auto-discovery
                   </p>
                 </div>
               </AnimatedCard.Body>
