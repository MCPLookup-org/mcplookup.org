--- conflicted
+++ resolved
@@ -481,16 +481,10 @@
     if (server.server_info?.name) {
       server.server_info.name.split(/\s+/).forEach((word: string) => terms.add(word));
     }
-<<<<<<< HEAD
 
     // Add main description (from MCPServerRecord, not server_info)
     if (server.description) {
-      server.description.split(/\s+/).forEach(word => terms.add(word));
-=======
-    
-    if (server.description) {
       server.description.split(/\s+/).forEach((word: string) => terms.add(word));
->>>>>>> c38f7a27
     }
     
     // Add capability terms
